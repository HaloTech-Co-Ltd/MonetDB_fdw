[简体中文版](README_cn.md)

## MonetDB_fdw

MonetDB_fdw is a PostgreSQL extension based on Foreign Data Wrapper (FDW) technology, which can enhance PostgreSQL analytical capabilities.

The work based on the excellent oracle_fdw (https://github.com/laurenz/oracle_fdw.git) & postgres_fdw (https://www.postgresql.org/docs/current/postgres-fdw.html) projects.

### Supported OS & Database Versions

* RHEL 8/9, CentOS 8/9
* Halo 1.0.14, 1.0.16
* PostgreSQL 14, 15, 16
<<<<<<< HEAD
* MonetDB 11.49
=======
* MonetDB 11.54
>>>>>>> 3da90882

### Cookbook

#### Installation

* Build as PGXS

```sh
export USE_PGXS=1
export MONETDB_HOME=<MonetDB installation path>
export PATH=$MONETDB_HOME/bin:$PATH
export LD_LIBRARY_PATH=$MONETDB_HOME/lib64:$LD_LIBRARY_PATH
git clone https://github.com/HaloLab001/MonetDB_fdw.git
cd MonetDB_fdw
make && make install
```

* Build in a source tree of PostgreSQL

```sh
export MONETDB_HOME=<MonetDB installation path>
export PATH=$MONETDB_HOME/bin:$PATH
export LD_LIBRARY_PATH=$MONETDB_HOME/lib64:$LD_LIBRARY_PATH
git clone https://github.com/HaloLab001/MonetDB_fdw.git <PostgreSQL contrib source path>
cd <PostgreSQL contrib source path>/MonetDB_fdw
make && make install
```

#### Quick Tutorial

* Create MonetDB_fdw extension

```sql
CREATE EXTENSION monetdb_fdw;
```

* Create foreign server

```sql
CREATE SERVER foreign_server FOREIGN DATA WRAPPER monetdb_fdw
OPTIONS (host '127.0.0.1', port '50000', dbname 'test');
```

* Create user mapping

```sql
CREATE USER MAPPING FOR CURRENT_USER SERVER foreign_server OPTIONS (user 'zm', password 'zm');
```

* Create table (emp for a example) in MonetDB using monetdb_execute function

```sql
SELECT monetdb_execute('foreign_server', $$CREATE TABLE emp(
        name VARCHAR(20),
        age INTEGER
)$$);
```

* Create foreign table

```sql
CREATE FOREIGN TABLE emp(
        name VARCHAR(20),
        age INTEGER
)
SERVER foreign_server
OPTIONS (schema_name 'zm', table_name 'emp');
```

* Now you can query the MonetDB emp table in PostgreSQL

```sql
SELECT count(*) FROM emp;
```

* NOTE: you can IMPORT FOREIGN SCHEMA to create foreign table for convenient

```sql
DROP FOREIGN TABLE emp;
IMPORT FOREIGN SCHEMA "zm" limit to (emp) from server foreign_server into public;
```

#### Supported Operations

* INSERT
* DELETE
* UPDATE
* SELECT
* TRUNCATE
* EXPLAIN
* IMPORT FOREIGN SCHEMA

Be careful!!! There is a crash bug of UPDATE ... RETURNING in MonetDB (https://github.com/MonetDB/MonetDB/issues/7623) if table has PK.

#### Supported Types


| Type                         | Supported | Description                                                                                                               |
| ---------------------------- | --------- | ------------------------------------------------------------------------------------------------------------------------- |
| CHAR                         | Y         | Ref PostgreSQL Doc                                                                                                        |
| VARCHAR                      | Y         | Ref PostgreSQL Doc                                                                                                        |
| TEXT                         | Y         | Ref PostgreSQL Doc. TEXT(x) is not supported，<br />TEXT(x) will transform to VARCHAR(x) when imported into PostgreSQL    |
| CLOB                         | Y         | Base type is TEXT. CLOB(x) is not supported，<br />CLOB(x) will transform to VARCHAR(x) when imported into PostgreSQL     |
| STRING                       | Y         | Base type is TEXT，STRING(x) is not supported，<br />STRING(x) will transform to VARCHAR(x) when imported into PostgreSQL |
| BLOB                         | N         |                                                                                                                           |
| BOOL                         | Y         | Ref PostgreSQL Doc                                                                                                        |
| TINYINT                      | Y         | Base type is smallint                                                                                                     |
| SMALLINT                     | Y         | Ref PostgreSQL Doc                                                                                                        |
| INTEGER                      | Y         | Ref PostgreSQL Doc                                                                                                        |
| BIGINT                       | Y         | Ref PostgreSQL Doc                                                                                                        |
| HUGEINT                      | N         | Will support soon                                                                                                         |
| DECIMAL                      | Y         | NUMERIC                                                                                                                   |
| REAL                         | Y         | Ref PostgreSQL Doc                                                                                                        |
| DOUBLE PRECISION             | Y         | Ref PostgreSQL Doc                                                                                                        |
| FLOAT                        | Y         | Ref PostgreSQL Doc                                                                                                        |
| DATE                         | Y         | Ref PostgreSQL Doc                                                                                                        |
| TIME                         | Y         | Ref PostgreSQL Doc                                                                                                        |
| TIME WITH TIME ZONE          | Y         | Ref PostgreSQL Doc                                                                                                        |
| TIMESTAMP                    | Y         | Ref PostgreSQL Doc                                                                                                        |
| TIMESTAMP WITH TIME ZONE     | Y         | Ref PostgreSQL Doc                                                                                                        |
| INTERVAL interval\_qualifier | NoT       |                                                                                                                           |
| JSON                         | Y         | Ref PostgreSQL Doc                                                                                                        |
| UUID                         | Y         | Ref PostgreSQL Doc                                                                                                        |
| URL                          | Y         | Base type is TEXT                                                                                                         |
| INET                         | Y         | Ref PostgreSQL Doc                                                                                                        |

Test case please reference [type\_support.sql](./sql/type_support.sql)

#### Limits

Primary Key is required for DELETE and UPDATE operations.

#### Regression

A Monet database named TEST is required.

Test case please reference [monetdb\_fdw.sql](./sql/monetdb_fdw.sql)<|MERGE_RESOLUTION|>--- conflicted
+++ resolved
@@ -11,11 +11,7 @@
 * RHEL 8/9, CentOS 8/9
 * Halo 1.0.14, 1.0.16
 * PostgreSQL 14, 15, 16
-<<<<<<< HEAD
-* MonetDB 11.49
-=======
 * MonetDB 11.54
->>>>>>> 3da90882
 
 ### Cookbook
 
